# RELEASE NOTES

<<<<<<< HEAD
## v4.1.0 - Grafana Plugin Updates

* Update plugin list for Grafana, removing unneeded plugins (e.g. `flux datasource`) and adding logic to upgrade script to prune old `grafana.env` settings by @BuongiornoTexas in #442 #433
=======
## v4.0.5 - Dashboard Updates

* Updated timezone variable in `dashboard.json` to tz:text to ensure the Time Zone string is output as-is. This will make upgrading Grafana easier later on and future-proof the variables by @s-crypt in #439.
* Removed $tz from any queries that do not have a GROUP BY statement by @s-crypt in #439.
* Updated pyPowerwall Proxy t42 - Adds Power Flow Animation style (set PW_STYLE="solar") for Solar-Only display. Removes the Powerwall image and related text to display a Grid + Solar + Home power flow animation.
>>>>>>> 4c752dc6

## v4.0.4 - Cloud Grid Status

* Update to pyPowerwall v0.7.9 - Bug fix to render correct grid status for Solar-Only systems on cloud mode (see #437)

## v4.0.3 - Cloud Mode Fixes

* Fix enumeration of energy sites during `cloud mode` setup to handle incomplete sites with Unknown names or types by @dcgibbons in https://github.com/jasonacox/pypowerwall/pull/72 
* pyPowerwall Proxy t41 Updates - Bug fixes for Solar-Only systems using `cloud mode` (see https://github.com/jasonacox/Powerwall-Dashboard/issues/437).

## v4.0.2 - Dashboard Update

* Update default `dashboard.json` to not connect null values over 1hr threshhold (corrctly representing data gaps) by @youzer-name in #430.
* Stack powerwall current energy values in Powerwall Capacity panel by @youzer-name in #430.
* Add "Off Grid" indicators to the bottom of the Frequency and Voltages panels by @youzer-name in #430.

## v4.0.1 - Powerwall Voltages

* Added CQs and updated `dashboard.json` to include voltages from battery block vitals by @mcbirse in https://github.com/jasonacox/Powerwall-Dashboard/pull/426. This addresses users no longer seeing Powerwall voltages in the dashboard with firmware 23.44.0 or later - See related https://github.com/jasonacox/Powerwall-Dashboard/discussions/109#discussioncomment-8263020

## v4.0.0 - Cloud Mode Support

* Using pyPowerwall for both Local Access and Tesla Cloud mode by @jasonacox and @mcbirse in https://github.com/jasonacox/Powerwall-Dashboard/pull/414 (replaces Tesla-history service, but the Tesla-history tool will continue to be used to fill in historic data or gaps) - See related https://github.com/jasonacox/pypowerwall/pull/59
* Removal of Docker Compose profiles (helps with some older systems that don't fully support this) and the v1 related legacy support.
* Updated `setup.sh` and `upgrade.sh` to support transition to pyPowerwall for Tesla Cloud mode.
* Updated `verify.sh` to support Tesla Cloud mode.
* Updated dashboard for solar-only users to include Powerflow Animation panel.

## v3.0.8 - Critical Bug Fix

* Fixes bug in pypowerwall proxy container version before `jasonacox/pypowerwall:0.7.6t39` related to API calls and 404 HTTP status codes handling. Powerwall Firmware version 23.44.0 has eliminated /api/devices/vitals resulting in a 404 response from the Powerwall Gateway (TEG) when this is requested. There was a bug in the pypowerwall code that will treat this 404 like an authentication failure which will result in attempts to log in over and over, eventually hitting the rate limit. This is especially impactful for those using the proxy for things like Powerwall-Dashboard as the rate limit will prohibit other data gathering.

## v3.0.7 - InfluxDB Environment Variables

* Add support to define InfluxDB configuration options by environment variable by @mcbirse. This allows the default configuration settings to be overridden and addresses https://github.com/jasonacox/Powerwall-Dashboard/discussions/408 raised by @youzer-name
* Change InfluxDB statistics recording to false by default to reduce CPU load by @youzer-name in https://github.com/jasonacox/Powerwall-Dashboard/pull/410
* Update example backup script to use tar.xz (-J option) by @s-crypt in https://github.com/jasonacox/Powerwall-Dashboard/pull/404 and https://github.com/jasonacox/Powerwall-Dashboard/pull/405 see https://github.com/jasonacox/Powerwall-Dashboard/issues/337
* [[Tools](https://github.com/jasonacox/Powerwall-Dashboard/tree/main/tools)] - default to bash in `pwstatus` script for better compatibility by @mcbirse see https://github.com/jasonacox/Powerwall-Dashboard/discussions/249#discussioncomment-7935882

## v3.0.6 - Powerflow Animation Update

* Update to latest pypowerwall proxy t29:
* Default page loaded by proxy (http://localhost:8675/) will render Powerflow Animation. Animation assets (html, css, js, images, fonts, svg) will render from local filesystem instead of pulling from Powerwall TEG portal resulting in faster render time.

## v3.0.5 - Bug Fix for MacOS

* README: fix "Powerall" typo in Powerwall 3 section by @kenyon in #399
* v3.0.4 - Fix `upgrade.sh` to address issue where get_profile() function incorrectly reads compose.env causing upgrade failure by @jasonacox in #401 Closes issue #400.
* v3.0.5 - Fix `setup.sh`, `compose-dash.sh`, `verify.sh` and `weather.sh` by @mcbrise in https://github.com/jasonacox/Powerwall-Dashboard/commit/45428ab56aa18ef2a04dce0f56e527b0a48c606d

## v3.0.3 - Setup Profiles Updates

* Updated `setup.sh` process descriptions to include Tesla Cloud data source in profile options (see below). This is currently the only option for Powerwall 3 owners (see #387) by @mcbirse
* Update `setup.sh` to allow config changes.
* Added weather data to `dashboard-no-animation.json` dashboard.
* [[Tools](https://github.com/jasonacox/Powerwall-Dashboard/tree/main/tools)] - Revise `pwstatus` and `weather-history` retry handling by @mcbirse.

```
1 - Local Access (Powerwall 1, 2, or + using extended data from Tesla Gateway on LAN) - Default
2 - Tesla Cloud (Solar-only, Powerwall 1, 2, +, or 3 using data from Tesla Cloud)
```


## v3.0.2 - Docker-Compose Fixes

* Add future deprecation WARNING for older docker-compose versions.
* Add support for docker-compose >= 1.28.0 to use compose profiles.
* Change logic in `compose-dash.sh` to default to Docker compose V2.

## v3.0.1 - Fix for Docker-Compose V1

* This fixes an issue introduced by v3.0.0 for old Docker-Compose V1 systems in https://github.com/jasonacox/Powerwall-Dashboard/pull/389
* Updates example backup script to use `xz` compression in #337

## v3.0.0 - Integrate Solar Only Support

* Added Solar Only support as a setup option when installing Powerwall Dashboard by @mcbirse in https://github.com/jasonacox/Powerwall-Dashboard/pull/386 see https://github.com/jasonacox/Powerwall-Dashboard/issues/183 and https://github.com/jasonacox/Powerwall-Dashboard/tree/main/tools/solar-only
* Updated Solar Only dashboard with user adjustable tz and cost variables, and removed Grid Status & Current State panels
* Updated Docker Compose environment to support compose profiles and updated setup, upgrade and verify scripts
* Added checks to setup script for common issues such as user/group problems
* Added migration for beta Solar Only installs to upgrade script

## v2.10.0 - Docker Compose and Container Updates

* Update versions: Telegraf (v1.28.2) and pyPowerwall (v0.6.2t28)
* Updated to pyPowerwall Proxy t28 to support newer Grafana versions. Adds new PW_STYLE setting for `grafana-dark` mode.
* Updated `setup.sh` and `upgrades.sh` to support adding additional PW_STYLE setting.
* Docker Compose Config Improvements by @mcbirse - ref #366
* Update `powerwall.yml` to use variables for "user" and "ports" in containers, per #357 and #360 noted by @hulkster
* Updated `compose.env.sample` with explanation of latest supported options
* Updated `powerwall.yml` to use "unless-stopped" as the default restart policy for containers going forward

## v2.9.12 - Weather411 and pyPowerwall Updates

* Fix weather411 to exit gracefully with SIGTERM by @rcasta74 in https://github.com/jasonacox/Powerwall-Dashboard/pull/354
* Update to pyPowerwall t27 to exit gracefully with SIGTERM.

## v2.9.11 - Updated Default Dashboard

* Updated `dashboard.json` to isolate Powerwall+ string data to make it easier for those without Powerwall+ to close those empty panels as raised in https://github.com/jasonacox/Powerwall-Dashboard/issues/320. Also changed browser default timezone to TZ set by user.
* Dashboard-new formatting fixes and unlink library panels by @s-crypt in https://github.com/jasonacox/Powerwall-Dashboard/pull/316
* Fix dashboard.json in README by @longzheng in https://github.com/jasonacox/Powerwall-Dashboard/pull/319
* Update verify.sh to carry state of all tests back to calling shell by @vikrum in https://github.com/jasonacox/Powerwall-Dashboard/pull/321
* Fix mean in solar energy yr panel #330 by @jasonacox in https://github.com/jasonacox/Powerwall-Dashboard/pull/331
* Shared crosshair by @longzheng in https://github.com/jasonacox/Powerwall-Dashboard/pull/338

## v2.9.10 - Updated Default Dashboard

* Updated default `dashboard.json` to incorporate timeseries migrations by @s-crypt in https://github.com/jasonacox/Powerwall-Dashboard/pull/295 and https://github.com/jasonacox/Powerwall-Dashboard/pull/297 see https://github.com/jasonacox/Powerwall-Dashboard/issues/290
* Updated "Grid Status" to new timeseries graph with red/yellow/green status.

## v2.9.9 - Tools, Solar Only Support and Dashboard Updates

#### Instructions / Cleanup and Misc Tool Updates

* Fix typos and spelling errors by @mcbirse in https://github.com/jasonacox/Powerwall-Dashboard/pull/281
* Add instructions to make backup script executable by @s-crypt in https://github.com/jasonacox/Powerwall-Dashboard/pull/289
* Add timezone lookup instructions by @jasonacox see https://github.com/jasonacox/Powerwall-Dashboard/discussions/291#discussioncomment-6140863
* Remove option to set e-mail sender name in Powerwall Status Monitor tool for improved compatibility by @mcbirse in https://github.com/jasonacox/Powerwall-Dashboard/pull/301
* Update Powerwall Status Monitor tool to ignore null responses which can occur during firmware updates by @mcbirse in https://github.com/jasonacox/Powerwall-Dashboard/pull/305 see https://github.com/jasonacox/Powerwall-Dashboard/discussions/109#discussioncomment-6193560

#### Solar Only Support

* Add daemon option to Tesla History tool and create docker container by @mcbirse in https://github.com/jasonacox/Powerwall-Dashboard/pull/281
* Revise setup script to utilise docker container environment by @mcbirse in https://github.com/jasonacox/Powerwall-Dashboard/pull/283
* Add WinOS winpty support to setup script by @jasonacox in https://github.com/jasonacox/Powerwall-Dashboard/pull/283#discussion_r1201492026
* Add support to define InfluxDB PORT by environment variable when running in docker by @mcbirse in https://github.com/jasonacox/Powerwall-Dashboard/pull/285 see https://github.com/jasonacox/Powerwall-Dashboard/issues/183#issuecomment-1565191526
* Modify script to replace data instead of update by @mcbirse in https://github.com/jasonacox/Powerwall-Dashboard/pull/293 see https://github.com/jasonacox/Powerwall-Dashboard/issues/286

#### Powerwall-Dashboard Usage Micro Service

* New tool developed by @BuongiornoTexas to generate usage and cost/savings information based on utility usage plans in https://github.com/jasonacox/Powerwall-Dashboard/pull/299 see https://github.com/jasonacox/Powerwall-Dashboard/tree/main/tools/usage-service and https://github.com/jasonacox/Powerwall-Dashboard/issues/276
* Add Docker Hub upload script by @jasonacox in https://github.com/jasonacox/Powerwall-Dashboard/pull/299
* Remove armv7 architecture by @jasonacox see https://github.com/jasonacox/Powerwall-Dashboard/pull/299#issuecomment-1586136593

#### Migrate Dashboard Panels

* Create "dashboard-new" using new Grafana time series type panels by @s-crypt in https://github.com/jasonacox/Powerwall-Dashboard/pull/295 and https://github.com/jasonacox/Powerwall-Dashboard/pull/297 see https://github.com/jasonacox/Powerwall-Dashboard/issues/290

## v2.9.8 - Tool Updates and Bug Fixes

* Update to Powerwall Status Monitor tool to prevent false grid status alerts during Powerwall firmware updates by @mcbirse as raised in https://github.com/jasonacox/Powerwall-Dashboard/discussions/109#discussioncomment-5801031
* Bug fix to Weather History Tool to resolve crash during setup process when weather411.conf is not found by @mcbirse

## v2.9.7 - Backup Script Quickfix

* Quickfix for permissions issues after repo cleanup. This addresses permission issues that interrupt the upgrade script for users of the backup script. Fix by @YesThatAllen in https://github.com/jasonacox/Powerwall-Dashboard/pull/272 as raised in https://github.com/jasonacox/Powerwall-Dashboard/issues/265

## v2.9.6 - Add Git Attributes

* Add `.gitattributes` file to help prevent issues such as .sh files being borked on Windows OS (ref #155) by @YesThatAllen in https://github.com/jasonacox/Powerwall-Dashboard/pull/270
* Fix `verify.sh` to run on Windows OS in https://github.com/jasonacox/Powerwall-Dashboard/commit/25b77e53310d1668b2b3868e59fac55b82286f4f

## v2.9.5 - Repo Cleanup

* Repo cleanup and maintenance by @YesThatAllen in https://github.com/jasonacox/Powerwall-Dashboard/pull/269

## v2.9.4 - pyPowerwall Proxy t26

* Update pyPowerwall Proxy to t26 with updated default `PW_POOL_MAXSIZE` of 15 as raised by @jgleigh
 and @mcbirse in https://github.com/jasonacox/Powerwall-Dashboard/discussions/261#discussioncomment-5803595
* Dashboard Update - Update "costs/credit per kWh" for buy vs. sell by @jgleigh in https://github.com/jasonacox/Powerwall-Dashboard/pull/266

## v2.9.3 - Adjustable kWh Cost

* Dashboard Update - Make "costs/credit per kWh" and "timezone" user adjustable variables in Grafana by @emptywee in https://github.com/jasonacox/Powerwall-Dashboard/pull/266

## v2.9.2 - Additional Powerwall Support

* Add support for up to 12 Powerwalls (added PW7 to PW12) for temperature data, frequencies, voltages and capacity as requested in https://github.com/jasonacox/Powerwall-Dashboard/discussions/253 and issue https://github.com/jasonacox/Powerwall-Dashboard/issues/256.

## v2.9.1 - Minimize Grafana Plugins

* Minimize the number of default Grafana plugins as defined in the `grafana.env.sample` file (installed as localized `grafana.env`) for new installations by @jasonacox in https://github.com/jasonacox/Powerwall-Dashboard/issues/234
* Update power flow animation panel code to display Grafana loading image while power flow graphics are loaded by @dkerr64 as discussed in https://github.com/jasonacox/Powerwall-Dashboard/discussions/216#discussioncomment-5573094

## v2.9.0 - Pinned Versions

* Tools - Reinstate setting timezone from history on 1st run by @mcbirse in https://github.com/jasonacox/Powerwall-Dashboard/pull/236
* Pinned versions in compose file for controlled upgrades and repeatable setups. Fix https://github.com/jasonacox/Powerwall-Dashboard/issues/237 issue by removing image pruning in `upgrade.sh` script by @GrimmiMeloni in https://github.com/jasonacox/Powerwall-Dashboard/pull/240

## v2.8.11 - Animation Auto-Scale

* Add code to power flow animation dashboard panel to auto-scale based on window size by @dkerr64 in https://github.com/jasonacox/Powerwall-Dashboard/discussions/216

## v2.8.10 - Revert Animation Auto-Scale

* Problem with scaling causing scrollbar and clipping reported and reproducible on Windows 11 as raised in https://github.com/jasonacox/Powerwall-Dashboard/discussions/216
* Tools - InfluxDB 2.x fixes and moved to grafana variables use instead of grafana.ini by @ThePnuts in #233

## v2.8.9 - Animation Auto-Scale

* Solar Only Support Development - Fix timezone for solar only sites using an offset by @mcbirse in https://github.com/jasonacox/Powerwall-Dashboard/pull/226
* Add code to power flow animation dashboard panel to auto-scale based on window size by @dkerr64 in https://github.com/jasonacox/Powerwall-Dashboard/discussions/216 and PR https://github.com/jasonacox/Powerwall-Dashboard/pull/228
* Tools - InfluxDB 2.x updates to instructions and dashboard by @ThePnuts in https://github.com/jasonacox/Powerwall-Dashboard/pull/232

## v2.8.8 - pyPowerwall Cache-Control

* Upgraded to pyPowerwall v0.6.2 Proxy t25 which fixes Cache-Control no-cache header and adds an option to set max-age, See https://github.com/jasonacox/pypowerwall/blob/main/proxy/RELEASE.md#proxy-t25-21-mar-2023
* Solar Only Support Development by @mcbirse in https://github.com/jasonacox/Powerwall-Dashboard/pull/211 and in https://github.com/jasonacox/Powerwall-Dashboard/pull/218 in https://github.com/jasonacox/Powerwall-Dashboard/tree/main/tools/solar-only
* Grafana Options - Base setup in [grafana.env.sample](https://github.com/jasonacox/Powerwall-Dashboard/blob/main/grafana.env.sample) will allow embedding of graphs into webpages [#219](https://github.com/jasonacox/Powerwall-Dashboard/issues/219) and optional removal of login requirement [#221](https://github.com/jasonacox/Powerwall-Dashboard/issues/221)
* Tools - InfluxDB 2.x optional setup, tasks, and dashboard by @ThePnuts in https://github.com/jasonacox/Powerwall-Dashboard/pull/223 See https://github.com/jasonacox/Powerwall-Dashboard/tree/main/tools/influxdb2

## v2.8.7 - Preserve Peaks in Graphs

* Update Live Monitoring graph queries for Dashboard to use `max()` instead of `mean()` for Solar, Home, Grid and Powerwall to preserve peaks across all time filters as raised in https://github.com/jasonacox/Powerwall-Dashboard/issues/203
* Update pyPowerwall proxy service to v0.6.1 Proxy t24 (see https://github.com/jasonacox/pypowerwall/releases/tag/v0.6.1)

## v2.8.6 - Weather Updates

* Weather411 v0.2.0 - Upgrade InfluxDB Client to support InfluxDB 1.8 and 2.x by @jasonacox in https://github.com/jasonacox/Powerwall-Dashboard/pull/196 closes https://github.com/jasonacox/Powerwall-Dashboard/issues/195 re: https://github.com/jasonacox/Powerwall-Dashboard/discussions/191#discussioncomment-5112333
* README Improvements by @BJReplay in https://github.com/jasonacox/Powerwall-Dashboard/pull/192
* Ecowitt Weather v0.2.2 - Upgrade InfluxDB Client to support InfluxDB 1.8 and 2.x by @BJReplay in https://github.com/jasonacox/Powerwall-Dashboard/pull/200

## v2.8.5 - Verify Tool for Setup

* Added `verify.sh` tool to test setup and operation of the main components for the Dashboard (pypowerwall, telegraf, influxdb, grafana, weather411) by @jasonacox as raised in https://github.com/jasonacox/Powerwall-Dashboard/issues/187

```bash
./verify.sh # optional: -no-color
```

<img width="545" alt="image" src="https://user-images.githubusercontent.com/836718/220232810-5766a38d-05ab-4982-bae9-2dd92d0e4990.png">

## v2.8.4 - Custom Docker Compose Support

* Added support for extending docker-compose setup via `powerwall.extend.yml` by @BJReplay in https://github.com/jasonacox/Powerwall-Dashboard/pull/186
* Renamed `backup.sh` to `backup.sh.sample` to allow local settings changes without impacting upgrade by @BJReplay in https://github.com/jasonacox/Powerwall-Dashboard/pull/186

## v2.8.3 - New Dashboard Meters

* Added "Net Grid Usage" meter by @wreiske and "% Solar Powered" meter by @jasonacox in https://github.com/jasonacox/Powerwall-Dashboard/issues/179 https://github.com/jasonacox/Powerwall-Dashboard/pull/181
* Dashboard archived and versioned in [./dashboards](https://github.com/jasonacox/Powerwall-Dashboard/tree/main/dashboards)
* Moved Alert Data from 3 day retention policy to separate "alerts" infinite (INF) retention policy.

## v2.8.2 - Bug Fix Grid Voltage Data Migration

* Grid Voltage Upgrade - This will fix the run-once script so tags are also copied with historic data by @mcbirse in https://github.com/jasonacox/Powerwall-Dashboard/pull/177

Note: For anyone that already upgraded to 2.8.0 or later, there is an option to fix the untagged data by running the [Fix Month Tags Tool](https://github.com/jasonacox/Powerwall-Dashboard/blob/main/tools/fixmonthtags/). Thanks to @mcbirse for spotting this issue, submitting the fix and the great `fixmonthtags` tool!

## v2.8.1 - Backup Reserve

* Add Powerwall backup reserve setting (%) to Energy Usage graph thanks to @mp09 in https://github.com/jasonacox/Powerwall-Dashboard/issues/174

## v2.8.0 - Grid Voltage Upgrade

* Now using `ISLAND_VLxN_Main` data for Grid voltage (instead of `METER_x_VLxN`) as this appears to be more common across systems. Upgrade script executes a run-once query to copy historic data over. https://github.com/jasonacox/Powerwall-Dashboard/pull/167
* Added logic to Voltage panel to sum Powerwall L1 and L2 voltages for 230V grid users thanks to @longzheng in https://github.com/jasonacox/Powerwall-Dashboard/pull/165
* Change frequency panel to 3 decimal places by @longzheng in https://github.com/jasonacox/Powerwall-Dashboard/pull/163
* Update README.md - Indent powerwall.yml snippet so that it can be cut and pasted directly into powerwall.yml by @BJReplay in https://github.com/jasonacox/Powerwall-Dashboard/pull/168

## v2.7.1 - Powerwall Alert Data and Panel

* Add Powerwall Alert data to dashboard - Credit to @DerickJohnson in https://github.com/jasonacox/Powerwall-Dashboard/issues/158
* Updated Tools and Contrib READMEs by @BJReplay in https://github.com/jasonacox/Powerwall-Dashboard/pull/160

## v2.7.0 - PyPowerwall t24 and Ecowitt Weather Support

* [[Ecowitt Weather](https://github.com/jasonacox/Powerwall-Dashboard/tree/main/weather/contrib/ecowitt#ecowitt-local-weather-server)] Added Ecowitt local weather station data import service and dashboard by @BJReplay in https://github.com/jasonacox/Powerwall-Dashboard/pull/150 https://github.com/jasonacox/Powerwall-Dashboard/pull/151 https://github.com/jasonacox/Powerwall-Dashboard/pull/153 https://github.com/jasonacox/Powerwall-Dashboard/pull/157
* [[Tesla History Tool](https://github.com/jasonacox/Powerwall-Dashboard/tree/main/tools/tesla-history#tesla-history-import-tool)] Revise error handling of SITE_DATA request by @mcbirse in https://github.com/jasonacox/Powerwall-Dashboard/pull/156
* [[Ecowitt Weather History Tool](https://github.com/jasonacox/Powerwall-Dashboard/tree/main/tools/ecowitt-weather-history#ecowitt-weather-history-import-tool)] Added Ecowitt Weather History Tool by @BJReplay in https://github.com/jasonacox/Powerwall-Dashboard/pull/159
* [[pyPowerwall Proxy](https://github.com/jasonacox/pypowerwall/tree/main/proxy#pypowerwall-proxy-server)] Upgraded to pyPowerwall Proxy t24 which moves to Python 3.10 and adds /alerts/pw for easier alert history tracking by @DerickJohnson in https://github.com/jasonacox/pypowerwall/pull/26

## v2.6.7 - History Tools and Powerwall Firmware Version

* Add Powerwall Firmware version to Power-Flow animation. #112
* Fix Self-Powered calculations to factor in Grid charging of Powerwall. #135
* Upgrade to pyPowerwall Proxy t22 to better handle Powerwall Firmware updates. This introduces no-cache headers and hopefully eliminates the need for proxy restart. #112
* Fix timezone script (tz.sh) to process file in the dashboards folder. https://github.com/jasonacox/Powerwall-Dashboard/issues/63
* Eliminate horizontal scrollbars on iPhone. by @cwagz in https://github.com/jasonacox/Powerwall-Dashboard/pull/114
* Updated animation and yearly image by @cwagz in https://github.com/jasonacox/Powerwall-Dashboard/pull/117
* Tesla History Tool - Fix bug with error output when dateutil is missing by @mcbirse in https://github.com/jasonacox/Powerwall-Dashboard/pull/123
* Fix Month Tool - Added tool to fix incorrect month tags of InfluxDB by @mcbirse in https://github.com/jasonacox/Powerwall-Dashboard/pull/124 and https://github.com/jasonacox/Powerwall-Dashboard/pull/126
* Weather History Tool - Added tool to retrieve weather history data by @mcbirse in https://github.com/jasonacox/Powerwall-Dashboard/pull/147

## v2.6.6 - History Import Tool & Windows 11 Compatibility

* Added tool to import history data from Tesla cloud by @mcbirse in https://github.com/jasonacox/Powerwall-Dashboard/pull/99 and https://github.com/jasonacox/Powerwall-Dashboard/pull/108 - see https://github.com/jasonacox/Powerwall-Dashboard/tree/main/tools#tesla-historypy and https://github.com/jasonacox/Powerwall-Dashboard/issues/12
* Adjusted instructions, `setup.sh` and `upgrade.sh` to work with Windows 11 OS. https://github.com/jasonacox/Powerwall-Dashboard/issues/63
* Minor QoL enhancements by @BuongiornoTexas in https://github.com/jasonacox/Powerwall-Dashboard/pull/105 - Closes https://github.com/jasonacox/Powerwall-Dashboard/issues/96

## v2.6.5 - Upgrade pyPowerwall Proxy t18

* Upgrade to pyPowerwall Proxy t18 with enhanced error handling and logging
* Update `backup.sh` to validate directories before starting backup process #85
* Fix panel size for Animation to prevent scroll/clipping of data #98

## v2.6.4 - Upgrade Fix

* Upgrade issue identified in #85 that keeps files from updating (upgrade fails). New method will stash and rebase all but non-tracked files (e.g. `grafana.env` and `pypowerwall.env` local config files).

## v2.6.3 - Dashboard Updates

* Converts the "Energy Usage" graph to a new Grafana 9 time series graph - dashboard.json by @youzer-name in https://github.com/jasonacox/Powerwall-Dashboard/pull/86
* Add timezone to telegraf so tags are localized by @mcbirse in https://github.com/jasonacox/Powerwall-Dashboard/pull/81

## v2.6.2 - Current State Panel "No Data" Fix (No Archive)

* Fix bug in yesoreyeram-boomtable-panel that causes random "No data" errors in table. This uses the v1.5.0-alpha.3 boomtable by @yesoreyeram. #49

## v2.6.1 - Month and Year Tag Fix (No Archive)

* Add timezone to telegraf so tags are localized by @mcbirse in https://github.com/jasonacox/Powerwall-Dashboard/pull/81
* Fix dashboard.json bugs and update the rest of dashboard-*.json files for Grafana v9.

## v2.6.0 - Grafana v9.1.2 Upgrade

* Update dashboards and setup to use Grafana v9.1.2 by @techlover1 in https://github.com/jasonacox/Powerwall-Dashboard/pull/73
* Bug fix missing space in `weather.sh` by @mcbirse in https://github.com/jasonacox/Powerwall-Dashboard/pull/72

## v2.5.2 - Bug Fix

* Fix `upgrade.sh` to prevent sudo/root from running this script. #42

## v2.5.1 - Bug Fix

* Fix bug in `weather.sh` that causes the script to error on location entry. #72

## v2.5.0 - Weather Data

* Adds local weather data from [OpenWeatherMap.org](https://openweathermap.org/) using the [jasonacox/weather411](https://hub.docker.com/r/jasonacox/weather411) container. #42 #51

## v2.4.5 - pyPowerwall v0.6.0

* Upgraded to pyPowerwall [v0.6.0](https://github.com/jasonacox/pypowerwall/releases/tag/v0.6.0) Proxy t17 - Persistent HTTP Connections
* Added setup warning. Raspbian GNU/Linux 10 (buster) has a bug in the libseccomp2 library that causes the pypowerwall container to fail. See details an fix in #56

## v2.4.4 - Dashboard Updates

* Fixed Current State panel so it is not affected by different time range selections, and "No Data" issue by @mcbirse in https://github.com/jasonacox/Powerwall-Dashbsoard/pull/50
* Made the power flow animation dashboard the default (`dashboard.json`). Original dashboard is still available as `dashboard-no-animation.json`.

## v2.4.3 - Upgrade Fixes

* Externalize Grafana environment settings into `grafana.env` to allow for additional customizations.
* Update and fixes to `setup.sh` and `upgrade.sh`.

## v2.3.0 - Bug Fixes

* Fix pypowerwall.env format and timezone bug in setup #23
* Add check in setup.sh to ensure not running as root/sudo.
* Added self-upgrade feature to upgrade.sh with `set -e` to stop on errors #45
* Added VERSION tracking to help with upgrades (`upgrade.sh` and `setup.sh`).

## v2.2.0 - Power Flow Animation

* Added new Grafana dashboard and panel for iFrame for pyPowerwall Proxy passthrough Power Flow Animation - see [dashboard-animation.json](https://github.com/jasonacox/Powerwall-Dashboard/blob/main/dashboard-animation.json).
* Fixed Timezone management for `tz.sh`, `setup.sh` and `upgrade.sh` for easier repeat setup and upgrades. #23

<img width="240" alt="image" src="https://user-images.githubusercontent.com/836718/170847330-bd03c15a-a3af-42d9-8901-1aa887e191c6.png">

## v2.0.0 - Frequency and Voltage Graphs

* Add graph
* pyPowerwall v0.4.0

## v1.0.0 - Initial Release

* Initial Release
* Tested on Ubuntu 18.04.6 LTS, Ubuntu 18.04.6 and 20.04 LTS, Raspberry Pi OS 32-Bit Debian Bullseye (armv7) and MacOS (x86_64, arm64)
* pyPowerwall v0.3.0<|MERGE_RESOLUTION|>--- conflicted
+++ resolved
@@ -1,16 +1,14 @@
 # RELEASE NOTES
 
-<<<<<<< HEAD
 ## v4.1.0 - Grafana Plugin Updates
 
 * Update plugin list for Grafana, removing unneeded plugins (e.g. `flux datasource`) and adding logic to upgrade script to prune old `grafana.env` settings by @BuongiornoTexas in #442 #433
-=======
+
 ## v4.0.5 - Dashboard Updates
 
 * Updated timezone variable in `dashboard.json` to tz:text to ensure the Time Zone string is output as-is. This will make upgrading Grafana easier later on and future-proof the variables by @s-crypt in #439.
 * Removed $tz from any queries that do not have a GROUP BY statement by @s-crypt in #439.
 * Updated pyPowerwall Proxy t42 - Adds Power Flow Animation style (set PW_STYLE="solar") for Solar-Only display. Removes the Powerwall image and related text to display a Grid + Solar + Home power flow animation.
->>>>>>> 4c752dc6
 
 ## v4.0.4 - Cloud Grid Status
 
