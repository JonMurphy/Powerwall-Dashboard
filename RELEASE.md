--- conflicted
+++ resolved
@@ -1,15 +1,13 @@
 # RELEASE NOTES
 
-<<<<<<< HEAD
-## v4.0.4 - Dashboard Updates
+## v4.0.5 - Dashboard Updates
 
 * Updated timezone variable in `dashboard.json` to tz:text to ensure the Time Zone string is output as-is. This will make upgrading Grafana easier later on and future-proof the variables by @s-crypt in #439.
 * Removed $tz from any queries that do not have a GROUP BY statement by @s-crypt in #439..
-=======
+
 ## v4.0.4 - Cloud Grid Status
 
 * Update to pyPowerwall v0.7.9 - Bug fix to render correct grid status for Solar-Only systems on `cloud mode` (see https://github.com/jasonacox/Powerwall-Dashboard/issues/437)
->>>>>>> ef3c70b9
 
 ## v4.0.3 - Cloud Mode Fixes
 
