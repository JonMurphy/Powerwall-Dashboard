version: "3.5"

services:
    influxdb:
        image: influxdb:1.8
        container_name: influxdb
        hostname: influxdb
        restart: unless-stopped
        volumes:
            - type: bind
              source: ./influxdb.conf
              target: /etc/influxdb/influxdb.conf
              read_only: true
            - type: bind
              source: ./influxdb
              target: /var/lib/influxdb
        ports:
            - "${INFLUXDB_PORTS:-8086:8086}"

    pypowerwall:
<<<<<<< HEAD
        image: jasonacox/pypowerwall:0.6.4t29
=======
        image: jasonacox/pypowerwall:0.6.4t32
>>>>>>> dcbd4566
        container_name: pypowerwall
        hostname: pypowerwall
        restart: unless-stopped
        user: "${PWD_USER:-1000:1000}"
        ports:
            - "${PYPOWERWALL_PORTS:-8675:8675}"
        env_file:
            - pypowerwall.env
        profiles:
            - default

    telegraf:
        image: telegraf:1.28.2
        container_name: telegraf
        hostname: telegraf
        restart: unless-stopped
        user: "${PWD_USER:-1000:1000}"
        command: [
            "telegraf",
            "--config",
            "/etc/telegraf/telegraf.conf",
            "--config-directory",
            "/etc/telegraf/telegraf.d"
        ]
        volumes:
            - type: bind
              source: ./telegraf.conf
              target: /etc/telegraf/telegraf.conf
              read_only: true
            - type: bind
              source: ./telegraf.local
              target: /etc/telegraf/telegraf.d/local.conf
              read_only: true
        depends_on:
            - influxdb
            - pypowerwall
        profiles:
            - default

    grafana:
        image: grafana/grafana:9.1.2-ubuntu
        container_name: grafana
        hostname: grafana
        restart: unless-stopped
        user: "${PWD_USER:-1000:1000}"
        volumes:
            - type: bind
              source: ./grafana
              target: /var/lib/grafana
        ports:
            - "${GRAFANA_PORTS:-9000:9000}"
        env_file:
            - grafana.env
        depends_on:
            - influxdb

    weather411:
        image: jasonacox/weather411:0.2.2
        container_name: weather411
        hostname: weather411
        restart: unless-stopped
        user: "${PWD_USER:-1000:1000}"
        volumes:
            - type: bind
              source: ./weather
              target: /var/lib/weather
              read_only: true
        ports:
            - "${WEATHER411_PORTS:-8676:8676}"
        environment:
            - WEATHERCONF=/var/lib/weather/weather411.conf
        depends_on:
            - influxdb
        profiles:
            - weather411

    tesla-history:
        image: jasonacox/tesla-history:0.1.4
        container_name: tesla-history
        hostname: tesla-history
        restart: unless-stopped
        user: "${PWD_USER:-1000:1000}"
        volumes:
            - type: bind
              source: ./tools/tesla-history
              target: /var/lib/tesla-history
        environment:
            - INFLUX_HOST=influxdb
            - INFLUX_PORT=8086
            - TESLA_CONF=/var/lib/tesla-history/tesla-history.conf
            - TESLA_AUTH=/var/lib/tesla-history/tesla-history.auth
        depends_on:
            - influxdb
        profiles:
            - solar-only<|MERGE_RESOLUTION|>--- conflicted
+++ resolved
@@ -18,11 +18,7 @@
             - "${INFLUXDB_PORTS:-8086:8086}"
 
     pypowerwall:
-<<<<<<< HEAD
-        image: jasonacox/pypowerwall:0.6.4t29
-=======
         image: jasonacox/pypowerwall:0.6.4t32
->>>>>>> dcbd4566
         container_name: pypowerwall
         hostname: pypowerwall
         restart: unless-stopped
